package assimp

import assimp.format.X.XFileImporter
import assimp.format.assbin.AssbinLoader
import assimp.format.collada.ColladaLoader
import assimp.format.md2.MD2Importer
import assimp.format.md3.MD3Importer
import assimp.format.obj.ObjFileImporter
import assimp.format.ply.PlyLoader
import assimp.format.stl.STLImporter

/**
 * Created by elect on 13/11/2016.
 */

var NO_VALIDATEDS_PROCESS = false


val AI_CONFIG_IMPORT_MD2_KEYFRAME = "IMPORT_MD2_KEYFRAME"

val importerInstanceList
    get() = ArrayList<BaseImporter>().apply {
        with(ASSIMP.BUILD.NO) {
            // ----------------------------------------------------------------------------
            // Add an instance of each worker class here
            // (register_new_importers_here)
            // ---------------------------------------------------------------------------- {
            //if (!assimp.ASSIMP_BUILD_NO_MD2_IMPORTER) add(Md2Importer())
            if (!STL_IMPORTER) add(STLImporter())
            if (!OBJ_IMPORTER) add(ObjFileImporter())
            if (!PLY_IMPORTER) add(PlyLoader())
            if (!COLLADA_IMPORTER) add(ColladaLoader())
            if (!ASSBIN_IMPORTER) add(AssbinLoader())
            if (!MD2_IMPORTER) add(MD2Importer())
<<<<<<< HEAD
            if (!X_IMPORTER) add(XFileImporter())
=======
            if (!MD3_IMPORTER) add(MD3Importer())
>>>>>>> a2dfb1c5
        }
    }

fun getPostProcessingStepInstanceList(): List<BaseProcess> = listOf();<|MERGE_RESOLUTION|>--- conflicted
+++ resolved
@@ -32,11 +32,8 @@
             if (!COLLADA_IMPORTER) add(ColladaLoader())
             if (!ASSBIN_IMPORTER) add(AssbinLoader())
             if (!MD2_IMPORTER) add(MD2Importer())
-<<<<<<< HEAD
+            if (!MD3_IMPORTER) add(MD3Importer())
             if (!X_IMPORTER) add(XFileImporter())
-=======
-            if (!MD3_IMPORTER) add(MD3Importer())
->>>>>>> a2dfb1c5
         }
     }
 
