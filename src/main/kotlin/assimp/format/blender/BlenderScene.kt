/*
Open Asset Import Library (assimp)
----------------------------------------------------------------------

Copyright (c) 2006-2018, assimp team


All rights reserved.

Redistribution and use of this software in source and binary forms,
with or without modification, are permitted provided that the
following conditions are met:

* Redistributions of source code must retain the above
  copyright notice, this list of conditions and the
  following disclaimer.

* Redistributions in binary form must reproduce the above
  copyright notice, this list of conditions and the
  following disclaimer in the documentation and/or other
  materials provided with the distribution.

* Neither the name of the assimp team, nor the names of its
  contributors may be used to endorse or promote products
  derived from this software without specific prior
  written permission of the assimp team.

THIS SOFTWARE IS PROVIDED BY THE COPYRIGHT HOLDERS AND CONTRIBUTORS
"AS IS" AND ANY EXPRESS OR IMPLIED WARRANTIES, INCLUDING, BUT NOT
LIMITED TO, THE IMPLIED WARRANTIES OF MERCHANTABILITY AND FITNESS FOR
A PARTICULAR PURPOSE ARE DISCLAIMED. IN NO EVENT SHALL THE COPYRIGHT
OWNER OR CONTRIBUTORS BE LIABLE FOR ANY DIRECT, INDIRECT, INCIDENTAL,
SPECIAL, EXEMPLARY, OR CONSEQUENTIAL DAMAGES (INCLUDING, BUT NOT
LIMITED TO, PROCUREMENT OF SUBSTITUTE GOODS OR SERVICES; LOSS OF USE,
DATA, OR PROFITS; OR BUSINESS INTERRUPTION) HOWEVER CAUSED AND ON ANY
THEORY OF LIABILITY, WHETHER IN CONTRACT, STRICT LIABILITY, OR TORT
(INCLUDING NEGLIGENCE OR OTHERWISE) ARISING IN ANY WAY OUT OF THE USE
OF THIS SOFTWARE, EVEN IF ADVISED OF THE POSSIBILITY OF SUCH DAMAGE.

----------------------------------------------------------------------
*/

package assimp.format.blender

import assimp.NUL
import glm_.s

/** @file  BlenderScene.h
 *  @brief Intermediate representation of a BLEND scene.
 */

// Minor parts of this file are extracts from blender data structures,
// declared in the ./source/blender/makesdna directory.
// Stuff that is not used by Assimp is commented.


// NOTE
// this file serves as input data to the `./scripts/genblenddna.py`
// script. This script generates the actual binding code to read a
// blender file with a possibly different DNA into our structures.
// Only `struct` declarations are considered and the following
// rules must be obeyed in order for the script to work properly:
//
// * C++ style comments only
//
// * Structures may include the primitive types char, int, short,
//   float, double. Signed specifiers are not allowed on
//   integers. Enum types are allowed, but they must have been
//   defined in this header.
//
// * Structures may aggregate other structures, unless not defined
//   in this header.
//
// * Pointers to other structures or primitive types are allowed.
//   No references or double pointers or arrays of pointers.
//   A pointer to a T is normally written as std::shared_ptr, while a
//   pointer to an array of elements is written as boost::
//   shared_array. To avoid cyclic pointers, use raw pointers in
//   one direction.
//
// * Arrays can have maximally two-dimensions. Any non-pointer
//   type can form them.
//
// * Multiple fields can be declare in a single line (i.e `int a,b;`)
//   provided they are neither pointers nor arrays.
//
// * One of WARN, FAIL can be appended to the declaration (
//   prior to the semicolon to specify the error handling policy if
//   this field is missing in the input DNA). If none of those
//   is specified the default policy is to substitute a default
//   value for the field.
//


val AI_BLEND_MESH_MAX_VERTS = 2000000000L

var maxNameLen = 1024

class Id : ElemBase() {
    var name = ""
    var flag = 0.s
}

class ListBase : ElemBase() {
    var first: ElemBase? = null
    var last: ElemBase? = null
}

class PackedFile : ElemBase() {
    var size = 0
    var seek = 0
    var data: FileOffset? = null
}

class GroupObject : ElemBase() {
    var prev: GroupObject? = null
    var next: GroupObject? = null
    var ob: Object? = null
}

class Group : ElemBase() {
    var id = Id()
    var layer = 0

    var gObject: GroupObject? = null
}

class World : ElemBase() {
    var id = Id()
}

// -------------------------------------------------------------------------------
//struct MVert : ElemBase {
//    float co [3] FAIL;
//    float no [3] FAIL;
//    char flag;
//    int mat_nr WARN;
//    int bweight;
//};
//
//// -------------------------------------------------------------------------------
//struct MEdge : ElemBase {
//    int v1, v2 FAIL;
//    char crease, bweight;
//    short flag;
//};
//
//// -------------------------------------------------------------------------------
//struct MLoop : ElemBase {
//    int v, e;
//};
//
//// -------------------------------------------------------------------------------
//struct MLoopUV : ElemBase {
//    float uv [2];
//    int flag;
//};
//
//// -------------------------------------------------------------------------------
//// Note that red and blue are not swapped, as with MCol
//struct MLoopCol : ElemBase {
//    unsigned char r, g, b, a;
//};
//
//// -------------------------------------------------------------------------------
//struct MPoly : ElemBase {
//    int loopstart;
//    int totloop;
//    short mat_nr;
//    char flag;
//};
//
//// -------------------------------------------------------------------------------
//struct MTexPoly : ElemBase {
//    Image * tpage;
//    char flag, transp;
//    short mode, tile, pad;
//};
//
//// -------------------------------------------------------------------------------
//struct MCol : ElemBase {
//    char r, g, b, a FAIL;
//};
//
class MFace : ElemBase() {
    var v1 = 0
    var v2 = 0
    var v3 = 0
    var v4 = 0
    var matNr = 0
    var flag = '\u0000'
}


class TFace : ElemBase() {
    var uv = Array(4) { FloatArray(2) }
    var col = IntArray(4)
    var flag = '\u0000'
    var mode = 0.s
    var tile = 0.s
    var unwrap = 0.s
}

//// -------------------------------------------------------------------------------
//struct MTFace : ElemBase {
//    MTFace()
//    : flag(0)
//    , mode(0)
//    , tile(0)
//    , unwrap(0)
//    {
//    }
//
//    float uv [4][2] FAIL;
//    char flag;
//    short mode;
//    short tile;
//    short unwrap;
//
//    // std::shared_ptr<Image> tpage;
//};
//

class MDeformWeight : ElemBase()  {
    var defNr = 0
    var weight = 0f
}

class MDeformVert : ElemBase()  {
    val dw = ArrayList<MDeformWeight>()
    var totWeight = 0
}

val MA_RAYMIRROR = 0x40000
val MA_TRANSPARENCY = 0x10000
val MA_RAYTRANSP = 0x20000
val MA_ZTRANSP = 0x00040

class Material : ElemBase() {

    var id = Id()

    var r = 0f
    var g = 0f
    var b = 0f
    var specr = 0f
    var specg = 0f
    var specb = 0f
    var har = 0
    var ambr = 0f
    var ambg = 0f
    var ambb = 0f
    var mirr = 0f
    var mirg = 0f
    var mirb = 0f
    var emit = 0f
    var rayMirror = 0f
    var alpha = 0f
    var ref = 0f
    var translucency = 0f
    var mode = 0
    var roughness = 0f
    var darkness = 0f
    var refrac = 0f

    var amb = 0f
    var ang = 0f
    var spectra = 0f
    var spec = 0f
    var zoffs = 0f
    var add = 0f
    var fresnelMir = 0f
    var fresnelMirI = 0f
    var fresnelTra = 0f
    var fresnelTraI = 0f
    var filter = 0f
    var txLimit = 0f
    var txFalloff = 0f
    var glossMir = 0f
    var glossTra = 0f
    var adaptThreshMir = 0f
    var adaptThreshTra = 0f
    var anisoGlossMir = 0f
    var distMir = 0f
    var hasize = 0f
    var flaresize = 0f
    var subsize = 0f
    var flareboost = 0f
    var strandSta = 0f
    var strandEnd = 0f
    var strandEase = 0f
    var strandSurfnor = 0f
    var strandMin = 0f
    var strandWidthfade = 0f
    var sbias = 0f
    var lbias = 0f
    var shadAlpha = 0f
    var param = 0f
    var rms = 0f
    var rampfacCol = 0f
    var rampfacSpec = 0f
    var friction = 0f
    var fh = 0f
    var reflect = 0f
    var fhdist = 0f
    var xyfrict = 0f
    var sssRadius = 0f
    var sssCol = 0f
    var sssError = 0f
    var sssScale = 0f
    var sssIor = 0f
    var sssColfac = 0f
    var sssTexfac = 0f
    var sssFront = 0f
    var sssBack = 0f

    var material_type = 0
    var flag = 0
    var rayDepth = 0
    var rayDepthTra = 0
    var sampGlossMir = 0
    var sampGlossTra = 0
    var fadetoMir = 0
    var shadeFlag = 0
    var flarec = 0
    var starc = 0
    var linec = 0
    var ringc = 0
    var prLamp = 0
    var prTexture = 0
    var mlFlag = 0
    var texco = 0
    var mapto = 0
    var rampShow = 0
    var pad3 = 0
    var dynamode = 0
    var pad2 = 0
    var sssFlag = 0
    var sssPreset = 0
    var shadowonlyFlag = 0
    var index = 0
    var vcolAlpha = 0
    var pad4 = 0

    var seed1 = NUL
    var seed2 = NUL

    var group: Group? = null

    var diffShader = 0
    var specShader = 0

    var mTex = Array(18) { MTex() }
}

// -------------------------------------------------------------------------------
//struct Mesh : ElemBase {
//    ID id FAIL;
//
//    int totface FAIL;
//    int totedge FAIL;
//    int totvert FAIL;
//    int totloop;
//    int totpoly;
//
//    short subdiv;
//    short subdivr;
//    short subsurftype;
//    short smoothresh;
//
//    vector<MFace> mface FAIL;
//    vector<MTFace> mtface;
//    vector<TFace> tface;
//    vector<MVert> mvert FAIL;
//    vector<MEdge> medge WARN;
//    vector<MLoop> mloop;
//    vector<MLoopUV> mloopuv;
//    vector<MLoopCol> mloopcol;
//    vector<MPoly> mpoly;
//    vector<MTexPoly> mtpoly;
//    vector<MDeformVert> dvert;
//    vector<MCol> mcol;
//
//    vector < std::shared_ptr<Material> > mat FAIL;
//};
//
//// -------------------------------------------------------------------------------
//struct Library : ElemBase {
//    ID id FAIL;
//
//    char name [240] WARN;
//    char filename [240] FAIL;
//    std::shared_ptr<Library> parent WARN;
//};
//

class Camera : ElemBase() {
    enum class Type { PERSP, ORTHO, INVALID;

        companion object {
            infix fun of(i: Int) = values().getOrElse(i, { INVALID })
        }
    }

    var id = Id()

    var type = Type.PERSP
    var flag = Type.PERSP
    var lens = 0f
    var sensorX = 0f
    var clipSta = 0f
    var clipEnd = 0f
}

class Lamp : ElemBase() {

<<<<<<< HEAD
    enum class FalloffType { Constant, InvLinear, InvSquare;
        //,FalloffType_Curve    = 0x3
        //,FalloffType_Sliders  = 0x4

        val i = ordinal
    }

    enum class Type { Local, Sun, Spot = 0x2
        ,Type_Hemi = 0x3
        ,Type_Area = 0x4
        //,Type_YFPhoton    = 0x5
    };

    ID id FAIL;
    //AnimData *adt;

    Type type FAIL;
    short flags;

    //int mode;

    short colormodel, totex;
    float r, g, b, k WARN;
    //float shdwr, shdwg, shdwb;

    float energy, dist, spotsize, spotblend;
    //float haint;

    float att1, att2;
    //struct CurveMapping *curfalloff;
    FalloffType falloff_type;
=======
    enum class FalloffType { Constant, InvLinear, InvSquare, INVALID;
        //,FalloffType_Curve    = 0x3
        //,FalloffType_Sliders  = 0x4
        val i = ordinal

        companion object {
            infix fun of(i: Int) = values().getOrElse(i, { INVALID })
        }
    }

    enum class Type { Local, Sun, Spot, Hemi, Area, INVALID;
        //,Type_YFPhoton    = 0x5
        val i = ordinal

        companion object {
            infix fun of(i: Int) = values().getOrElse(i, { INVALID })
        }
    }

    var id = Id()
    //AnimData *adt;

    var type = Type.Local
    var flags = 0.s

    //int mode;

    var colorModel = 0.s
    var totex = 0.s
    var r = 0f
    var g = 0f
    var b = 0f 
    var k = 0f
    //float shdwr, shdwg, shdwb;

    var energy = 0f
    var dist = 0f
    var spotSize = 0f
    var spotBlend = 0f
    //float haint;

    var att1 = 0f
    var att2 = 0f
    //struct CurveMapping *curfalloff;
    var falloffType = FalloffType.Constant
>>>>>>> 0d29dbe3

    //float clipsta, clipend, shadspotsize;
    //float bias, soft, compressthresh;
    //short bufsize, samp, buffers, filtertype;
    //char bufflag, buftype;

    //short ray_samp, ray_sampy, ray_sampz;
    //short ray_samp_type;
<<<<<<< HEAD
    short area_shape;
    float area_size, area_sizey, area_sizez;
=======
    var areaShape = 0.s
    var areaSize = 0f
    var areaSizeY = 0f
    var areaSizeZ = 0f
>>>>>>> 0d29dbe3
    //float adapt_thresh;
    //short ray_samp_method;

    //short texact, shadhalostep;

    //short sun_effect_type;
    //short skyblendtype;
    //float horizon_brightness;
    //float spread;
<<<<<<< HEAD
    float sun_brightness;
=======
    var sunBrightness = 0f
>>>>>>> 0d29dbe3
    //float sun_size;
    //float backscattered_light;
    //float sun_intensity;
    //float atm_turbidity;
    //float atm_inscattering_factor;
    //float atm_extinction_factor;
    //float atm_distance_factor;
    //float skyblendfac;
    //float sky_exposure;
    //short sky_colorspace;

    // int YF_numphotons, YF_numsearch;
    // short YF_phdepth, YF_useqmc, YF_bufsize, YF_pad;
    // float YF_causticblur, YF_ltradius;

    // float YF_glowint, YF_glowofs;
    // short YF_glowtype, YF_pad2;

    //struct Ipo *ipo;
    //struct MTex *mtex[18];
    // short pr_texture;

    //struct PreviewImage *preview;
}

class ModifierData : ElemBase() {

    enum class Type { None, Subsurf, Lattice, Curve, Build, Mirror, Decimate, Wave, Armature, Hook, Softbody, Boolean,
        Array, EdgeSplit, Displace, UVProject, Smooth, Cast, MeshDeform, ParticleSystem, ParticleInstance, Explode,
        Cloth, Collision, Bevel, Shrinkwrap, Fluidsim, Mask, SimpleDeform, Multires, Surface, Smoke, ShapeKey;

        val i = ordinal
    }

    var next: ElemBase? = null
    var prev: ElemBase? = null

    var type = 0
    var mode = 0
    var name = ""
}

class SubsurfModifierData : ElemBase()  {

    enum class Type { CatmullClarke, Simple;

        val i = ordinal
    }

    enum class Flags(val i: Int) {
        // some omitted
        SubsurfUV (1 shl 3)
    }

    var modifier = ModifierData()
    var subdivType = 0.s
    var levels = 0.s
    var renderLevels = 0.s
    var flags = 0.s
}

//// -------------------------------------------------------------------------------
//struct MirrorModifierData : ElemBase {
//
//    enum Flags {
//        Flags_CLIPPING = 1 < <0,
//        Flags_MIRROR_U = 1 < <1,
//        Flags_MIRROR_V = 1 < <2,
//        Flags_AXIS_X = 1 < <3,
//        Flags_AXIS_Y = 1 < <4,
//        Flags_AXIS_Z = 1 < <5,
//        Flags_VGROUP = 1 < <6
//    };
//
//    ModifierData modifier FAIL;
//
//    short axis, flag;
//    float tolerance;
//    std::shared_ptr<Object> mirror_ob;
//};

class Object : ElemBase() {

    var id = Id()

    enum class Type(val i: Int) {
        EMPTY(0),
        MESH(1),
        CURVE(2),
        SURF(3),
        FONT(4),
        MBALL(5),

        LAMP(10),
        CAMERA(11),

        WAVE(21),
        LATTICE(22);

        companion object {
            infix fun of(i: Int) = values().first { it.i == i }
        }
    }

    var type = Type.EMPTY
    val obmat = Array(4) { FloatArray(4) }
    val parentinv = Array(4) { FloatArray(4) }
    var parSubstr = ""

    var parent: Object? = null
    var track: Object? = null

    var proxy: Object? = null
    var proxyFrom: Object? = null
    var proxyGroup: Object? = null
    var dupGroup: Group? = null
    var data: ElemBase? = null

    var modifiers = ListBase()
}


class Base : ElemBase() {
    var prev: Base? = null
    var next: Base? = null
    var object_: Object? = null
}

class Scene : ElemBase() {

    var id = Id()

    var camera: Object? = null
    var world: World? = null
    var basact: Base? = null

    var base = ListBase()
}

class Image : ElemBase() {
    var id = Id()

    var name = ""

    //struct anim *anim;

    var ok = 0
    var flag = 0
    var source = 0
    var type = 0
    var pad = 0
    var pad1 = 0
    var lastFrame = 0

    var tPageFlag = 0
    var totBind = 0
    var xRep = 0
    var yRep = 0
    var twsta = 0
    var twend = 0
    //unsigned int bindcode;
    //unsigned int *repbind;

    var packedfile: PackedFile? = null
    //struct PreviewImage * preview;

    var lastUpdate = 0f
    var lastUsed = 0
    var animSpeed = 0

    var genX = 0
    var genY = 0
    var genType = 0
}

class Tex : ElemBase() {

    /** actually, the only texture type we support is Type.Image    */
    enum class Type { Clouds, Wood, Marble, Magic, Blend, Stucci, Noise, Image, Plugin, EnvMap, Musgrave, Voronoi,
        DistortedNoise, PointDensitz, VoxelData;

        val i = ordinal
    }

    enum class ImageFlags(val i: Int) { INTERPOL(1), USEALPHA(2), MIPMAP(4), IMAROT(16), CALCALPHA(32),
        NORMALMAP(2048), GAUSS_MIP(4096), FILTER_MIN(8192), DERIVATIVEMAP(16384)
    }

    var id = Id()
    // AnimData *adt;

    //float noisesize, turbul;
    //float bright, contrast, rfac, gfac, bfac;
    //float filtersize;

    //float mg_H, mg_lacunarity, mg_octaves, mg_offset, mg_gain;
    //float dist_amount, ns_outscale;

    //float vn_w1;
    //float vn_w2;
    //float vn_w3;
    //float vn_w4;
    //float vn_mexp;
    //short vn_distm, vn_coltype;

    //short noisedepth, noisetype;
    //short noisebasis, noisebasis2;

    //short flag;
    var imaFlag = ImageFlags.INTERPOL
    var type = Type.Clouds
    //short stype;

    //float cropxmin, cropymin, cropxmax, cropymax;
    //int texfilter;
    //int afmax;
    //short xrepeat, yrepeat;
    //short extend;

    //short fie_ima;
    //int len;
    //int frames, offset, sfra;

    //float checkerdist, nabla;
    //float norfac;

    //ImageUser iuser;

    //bNodeTree *nodetree;
    //Ipo *ipo;
    var ima = Image()
    //PluginTex *plugin;
    //ColorBand *coba;
    //EnvMap *env;
    //PreviewImage * preview;
    //PointDensity *pd;
    //VoxelData *vd;

    //char use_nodes;
}

class MTex : ElemBase() {

    enum class Projection { N, X, Y, Z;

        val i = ordinal

        companion object {
            infix fun of(i: Int) = values()[i]
        }
    }

    enum class Flag(val i: Int) { RGBTOINT(0x1), STENCIL(0x2), NEGATIVE(0x4), ALPHAMIX(0x8), VIEWSPACE(0x10) }

    enum class BlendType { BLEND, MUL, ADD, SUB, DIV, DARK, DIFF, LIGHT, SCREEN, OVERLAY, BLEND_HUE, BLEND_SAT, BLEND_VAL, BLEND_COLOR;

        val i = ordinal

        companion object {
            infix fun of(i: Int) = values()[i]
        }
    }

    enum class MapType { COL, NORM, COLSPEC, COLMIR, REF, SPEC, EMIT, ALPHA, HAR, RAYMIRR, TRANSLU, AMB, DISPLACE, WARP;

        val i = 1 shl ordinal

        companion object {
            infix fun of(i: Int) = values()[i]
        }
    }

    // short texco, maptoneg;
    var mapTo = MapType.COL

    var blendType = BlendType.BLEND
    var object_: Object? = null
    var tex: Tex? = null
    var uvName = ""

    var projX = Projection.X
    var projY = Projection.Y
    var projZ = Projection.Z
    var mapping = ""
    val ofs = FloatArray(3)
    val size = FloatArray(3)
    var rot = 0f

    var texFlag = 0
    var colorModel = 0
    var pMapTo = 0
    var pMapToNeg = 0
    //short normapspace, which_output;
    //char brush_map_mode;
    var r = 0f
    var g = 0f
    var b = 0f
    var k = 0f
    //float def_var, rt;

    //float colfac, varfac;

    var norFac = 0f
    //float dispfac, warpfac;
    var colSpecFac = 0f
    var mirrFac = 0f
    var alphaFac = 0f
    var diffFac = 0f
    var specFac = 0f
    var emitFac = 0f
    var hardFac = 0f
    //float raymirrfac, translfac, ambfac;
    //float colemitfac, colreflfac, coltransfac;
    //float densfac, scatterfac, reflfac;

    //float timefac, lengthfac, clumpfac;
    //float kinkfac, roughfac, padensfac;
    //float lifefac, sizefac, ivelfac, pvelfac;
    //float shadowfac;
    //float zenupfac, zendownfac, blendfac;
}<|MERGE_RESOLUTION|>--- conflicted
+++ resolved
@@ -414,39 +414,6 @@
 
 class Lamp : ElemBase() {
 
-<<<<<<< HEAD
-    enum class FalloffType { Constant, InvLinear, InvSquare;
-        //,FalloffType_Curve    = 0x3
-        //,FalloffType_Sliders  = 0x4
-
-        val i = ordinal
-    }
-
-    enum class Type { Local, Sun, Spot = 0x2
-        ,Type_Hemi = 0x3
-        ,Type_Area = 0x4
-        //,Type_YFPhoton    = 0x5
-    };
-
-    ID id FAIL;
-    //AnimData *adt;
-
-    Type type FAIL;
-    short flags;
-
-    //int mode;
-
-    short colormodel, totex;
-    float r, g, b, k WARN;
-    //float shdwr, shdwg, shdwb;
-
-    float energy, dist, spotsize, spotblend;
-    //float haint;
-
-    float att1, att2;
-    //struct CurveMapping *curfalloff;
-    FalloffType falloff_type;
-=======
     enum class FalloffType { Constant, InvLinear, InvSquare, INVALID;
         //,FalloffType_Curve    = 0x3
         //,FalloffType_Sliders  = 0x4
@@ -478,7 +445,7 @@
     var totex = 0.s
     var r = 0f
     var g = 0f
-    var b = 0f 
+    var b = 0f
     var k = 0f
     //float shdwr, shdwg, shdwb;
 
@@ -492,7 +459,6 @@
     var att2 = 0f
     //struct CurveMapping *curfalloff;
     var falloffType = FalloffType.Constant
->>>>>>> 0d29dbe3
 
     //float clipsta, clipend, shadspotsize;
     //float bias, soft, compressthresh;
@@ -501,15 +467,10 @@
 
     //short ray_samp, ray_sampy, ray_sampz;
     //short ray_samp_type;
-<<<<<<< HEAD
-    short area_shape;
-    float area_size, area_sizey, area_sizez;
-=======
     var areaShape = 0.s
     var areaSize = 0f
     var areaSizeY = 0f
     var areaSizeZ = 0f
->>>>>>> 0d29dbe3
     //float adapt_thresh;
     //short ray_samp_method;
 
@@ -519,11 +480,7 @@
     //short skyblendtype;
     //float horizon_brightness;
     //float spread;
-<<<<<<< HEAD
-    float sun_brightness;
-=======
     var sunBrightness = 0f
->>>>>>> 0d29dbe3
     //float sun_size;
     //float backscattered_light;
     //float sun_intensity;
